[package]
authors = ["RedStone <https://redstone.finance>"]
description = "A Rust implementation of deserializing&decrypting RedStone payload"
edition = "2021"
name = "redstone"
version = "2.0.2"

[features]
default = ["default-crypto", "std"]

std = [
    "alloy-primitives/std",
    "getrandom/std",
    "hex?/std",
    "k256?/std",
    "sha3?/std",
]

# default crypto implementations
default-crypto = ["k256", "sha3"]

# An extension for Radix network
radix = ["scrypto"]

# An extension setting usage on casper network.
casper = ["casper-types", "default-crypto"]
casper-test = ["casper", "casper-contract/test-support"]

# An extension for debug-printing of messages.
print_debug = []

# A variant of decrypting the message-signers using secp256k1 library. Cheaper in runtime.
crypto_secp256k1 = [
    "secp256k1/alloc",
    "secp256k1/lowmemory",
    "secp256k1/recovery",
]

# A variant of decrypting the message-signers using k256 library. Cheaper during contract deployment.
crypto_k256 = ["k256/alloc", "k256/ecdsa", "k256/sha256"]

# A variant of decrypting the message-signers using Solana library.
solana = ["anchor-lang"]

soroban = ["soroban-sdk"]

# A set of helpers for testing & offline usage.
helpers = ["hex/alloc", "hex/serde"]

[dependencies]
alloy-primitives = { version = "=0.8.20", default-features = false }
anchor-lang = { version = "0.30.1", optional = true, default-features = false }
base64ct = "=1.7.3"
casper-contract = { version = "^4.0.0", default-features = false, features = [
], optional = true }
casper-types = { version = "^4.0.2", default-features = false, features = [
], optional = true }
derive-getters = "0.5.0"
<<<<<<< HEAD
hex = { version = "^0.4.3", default-features = false, features = [
], optional = true }
k256 = { version = "^0.13.4", default-features = false, features = [
    "ecdsa",
], optional = true }
scrypto = { version = "^1.3.0", optional = true }
secp256k1 = { version = "^0.29.1", default-features = false, features = [
], optional = true }
sha3 = { version = "^0.10.8", default-features = false, features = [
    "asm",
], optional = true }
=======
soroban-sdk = { version = "22.0.8", optional = true }
>>>>>>> bad5395a


[dev-dependencies]
criterion = { version = "0.5.1", default-features = false }
itertools = { version = "^0.13.0" }
rand = "0.8.5"

[target.'cfg(target_arch = "wasm32")'.dev-dependencies]
getrandom = { version = "^0.2.15", default-features = false, features = ["js"] }
wasm-bindgen-test = { version = "^0.3.45" }

[[bench]]
harness = false
name = "benchmarks"<|MERGE_RESOLUTION|>--- conflicted
+++ resolved
@@ -42,6 +42,7 @@
 # A variant of decrypting the message-signers using Solana library.
 solana = ["anchor-lang"]
 
+# A variant of decrypting the message-signers using Soroban library.
 soroban = ["soroban-sdk"]
 
 # A set of helpers for testing & offline usage.
@@ -56,7 +57,6 @@
 casper-types = { version = "^4.0.2", default-features = false, features = [
 ], optional = true }
 derive-getters = "0.5.0"
-<<<<<<< HEAD
 hex = { version = "^0.4.3", default-features = false, features = [
 ], optional = true }
 k256 = { version = "^0.13.4", default-features = false, features = [
@@ -68,9 +68,7 @@
 sha3 = { version = "^0.10.8", default-features = false, features = [
     "asm",
 ], optional = true }
-=======
 soroban-sdk = { version = "22.0.8", optional = true }
->>>>>>> bad5395a
 
 
 [dev-dependencies]
