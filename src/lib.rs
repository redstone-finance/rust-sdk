//! # RedStone
//!
//! `redstone` is a collection of utilities to make deserializing&decrypting RedStone payload.
//! It includes a pure Rust implementation, along with extensions for certain networks.
//!
//! Different crypto-mechanisms are easily injectable.
//! The current implementation contains `secp256k1`- and `k256`-based variants.

pub mod core;
mod crypto;
pub mod network;
mod protocol;
mod types;
mod utils;

use core::config::Config;
use network::{Environment, StdEnv};

<<<<<<< HEAD
pub use crypto::{CryptoError, DefaultCrypto, RecoverPublicKey};
pub use types::{Bytes, FeedId, SignerAddress, TimestampMillis, Value};

/// Configuration for the redstone protocol.
/// Pluggable with custom environments and possible speciallized crypto operations.
pub trait RedstoneConfig {
    /// Crypto operations needed for address recovery.
    type RecoverPublicKey: RecoverPublicKey;
    /// Environment in which we execute. Provides logging etc
    type Environment: Environment;

    /// returns config for payload decoding and validation.
    fn config(&self) -> &Config;
}

/// Standard nonspecialized implementation of the RedstoneConfig.
/// See [crate::crypto::DefaultCrypto] for more information about crypto ops used.
/// Constructuble from the [crate::core::config::Config]
pub struct StdConfig(Config);

impl From<Config> for StdConfig {
=======
pub use crypto::{Crypto, CryptoError, DefaultCrypto};
pub use types::{Bytes, FeedId, SignerAddress, TimestampMillis, Value};

/// Configuration for the redstone protocol.
/// Pluggable with custom environments and possible specialized crypto operations.
pub trait RedStoneConfig {
    /// Crypto operations needed for address recovery.
    type Crypto: Crypto;
    /// Environment in which we execute. Provides logging etc
    type Environment: Environment;

    /// Returns config for payload decoding and validation.
    fn config(&self) -> &Config;
}

/// Standard nonspecialized implementation of the RedStoneConfig.
/// See [crate::crypto::DefaultCrypto] for more information about crypto ops used.
/// Constructuble from the [crate::core::config::Config].
pub struct StdRedStoneConfig(Config);

impl From<Config> for StdRedStoneConfig {
>>>>>>> 47661498
    fn from(value: Config) -> Self {
        Self(value)
    }
}

<<<<<<< HEAD
impl RedstoneConfig for StdConfig {
    type RecoverPublicKey = DefaultCrypto;
=======
impl RedStoneConfig for StdRedStoneConfig {
    type Crypto = DefaultCrypto;
>>>>>>> 47661498
    type Environment = StdEnv;

    fn config(&self) -> &Config {
        &self.0
    }
}

#[cfg(feature = "helpers")]
pub mod helpers;<|MERGE_RESOLUTION|>--- conflicted
+++ resolved
@@ -16,29 +16,6 @@
 use core::config::Config;
 use network::{Environment, StdEnv};
 
-<<<<<<< HEAD
-pub use crypto::{CryptoError, DefaultCrypto, RecoverPublicKey};
-pub use types::{Bytes, FeedId, SignerAddress, TimestampMillis, Value};
-
-/// Configuration for the redstone protocol.
-/// Pluggable with custom environments and possible speciallized crypto operations.
-pub trait RedstoneConfig {
-    /// Crypto operations needed for address recovery.
-    type RecoverPublicKey: RecoverPublicKey;
-    /// Environment in which we execute. Provides logging etc
-    type Environment: Environment;
-
-    /// returns config for payload decoding and validation.
-    fn config(&self) -> &Config;
-}
-
-/// Standard nonspecialized implementation of the RedstoneConfig.
-/// See [crate::crypto::DefaultCrypto] for more information about crypto ops used.
-/// Constructuble from the [crate::core::config::Config]
-pub struct StdConfig(Config);
-
-impl From<Config> for StdConfig {
-=======
 pub use crypto::{Crypto, CryptoError, DefaultCrypto};
 pub use types::{Bytes, FeedId, SignerAddress, TimestampMillis, Value};
 
@@ -60,19 +37,13 @@
 pub struct StdRedStoneConfig(Config);
 
 impl From<Config> for StdRedStoneConfig {
->>>>>>> 47661498
     fn from(value: Config) -> Self {
         Self(value)
     }
 }
 
-<<<<<<< HEAD
-impl RedstoneConfig for StdConfig {
-    type RecoverPublicKey = DefaultCrypto;
-=======
 impl RedStoneConfig for StdRedStoneConfig {
     type Crypto = DefaultCrypto;
->>>>>>> 47661498
     type Environment = StdEnv;
 
     fn config(&self) -> &Config {
