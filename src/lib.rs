//! # RedStone
//!
//! `redstone` is a collection of utilities to make deserializing&decrypting RedStone payload.
//! It includes a pure Rust implementation, along with extensions for certain networks.
//!
//! Different crypto-mechanisms are easily injectable.
//! The current implementation contains `secp256k1`- and `k256`-based variants.
#![cfg_attr(not(feature = "std"), no_std)]

// todo: uncomment #![cfg_attr(not(test), warn(unused_crate_dependencies))]

#[macro_use]
extern crate alloc;

pub mod core;
mod crypto;
pub mod network;
mod protocol;
mod types;
mod utils;

#[cfg(feature = "solana")]
pub mod solana;

#[cfg(feature = "casper")]
pub mod casper;

<<<<<<< HEAD
#[cfg(feature = "radix")]
pub mod radix;

use ::core::marker::PhantomData;
=======
>>>>>>> 09a010b2
use core::config::Config;

use ::core::marker::PhantomData;
pub use crypto::{Crypto, CryptoError, DefaultCrypto};
use network::{Environment, StdEnv};
pub use types::{Bytes, FeedId, SignerAddress, TimestampMillis, Value};

/// Configuration for the redstone protocol.
/// Pluggable with custom environments and possible specialized crypto operations.
pub trait RedStoneConfig {
    /// Crypto operations needed for address recovery.
    type Crypto: Crypto;
    /// Environment in which we execute. Provides logging etc
    type Environment: Environment;

    /// Returns config for payload decoding and validation.
    fn config(&self) -> &Config;
}

pub struct RedStoneConfigImpl<C, Env> {
    inner: Config,
    _phantom: PhantomData<(C, Env)>,
}

/// Standard nonspecialized implementation of the RedStoneConfig.
/// See [crate::crypto::DefaultCrypto] for more information about crypto ops used.
/// Constructuble from the [crate::core::config::Config].
pub type StdRedStoneConfig = RedStoneConfigImpl<DefaultCrypto, StdEnv>;

impl<C, Env> From<Config> for RedStoneConfigImpl<C, Env> {
    fn from(value: Config) -> Self {
        Self {
            inner: value,
            _phantom: PhantomData,
        }
    }
}

impl<C, E> RedStoneConfig for RedStoneConfigImpl<C, E>
where
    C: Crypto,
    E: Environment,
{
    type Crypto = C;
    type Environment = E;

    fn config(&self) -> &Config {
        &self.inner
    }
}

#[cfg(feature = "helpers")]
pub mod helpers;<|MERGE_RESOLUTION|>--- conflicted
+++ resolved
@@ -25,19 +25,16 @@
 #[cfg(feature = "casper")]
 pub mod casper;
 
-<<<<<<< HEAD
 #[cfg(feature = "radix")]
+#[cfg(target_arch = "wasm32")]
 pub mod radix;
-
-use ::core::marker::PhantomData;
-=======
->>>>>>> 09a010b2
-use core::config::Config;
 
 use ::core::marker::PhantomData;
 pub use crypto::{Crypto, CryptoError, DefaultCrypto};
 use network::{Environment, StdEnv};
 pub use types::{Bytes, FeedId, SignerAddress, TimestampMillis, Value};
+
+use crate::core::config::Config;
 
 /// Configuration for the redstone protocol.
 /// Pluggable with custom environments and possible specialized crypto operations.
