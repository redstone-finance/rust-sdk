use crate::{
    core::{config::Config, validator::Validator},
    print_debug,
    protocol::data_package::DataPackage,
    types::Value,
    utils::median::Median,
};

use crate::core::validator::ValidationError;

type Matrix = Vec<Vec<Option<Value>>>;

/// Aggregates values from a collection of data packages according to the provided configuration.
///
/// This function takes a configuration and a vector of data packages, constructs a matrix of values
/// and their corresponding signers, and then aggregates these values based on the aggregation logic
/// defined in the provided configuration. The aggregation strategy could vary, for example, by taking
/// an average of the values, selecting the median, or applying a custom algorithm defined within the
/// `aggregate_matrix` function.
///
/// The primary purpose of this function is to consolidate data from multiple sources into a coherent
/// and singular value set that adheres to the criteria specified in the `Config`.
///
/// # Arguments
///
/// * `config` - A `Config` instance containing settings and parameters used to guide the aggregation process.
/// * `data_packages` - A vector of `DataPackage` instances, each representing a set of values and associated
///   metadata collected from various sources or signers.
///
/// # Returns
///
/// Returns a `Vec<U256>`, which is a vector of aggregated values resulting from applying the aggregation
/// logic to the input data packages as per the specified configuration. Each `U256` value in the vector
/// represents an aggregated result derived from the corresponding data packages.
///
/// # Note
///
/// This function is internal to the crate (`pub(crate)`) and not exposed as part of the public API. It is
/// designed to be used by other components within the same crate that require value aggregation functionality.
<<<<<<< HEAD
pub(crate) fn aggregate_values(
    config: &Config,
    data_packages: Vec<DataPackage>,
) -> Result<Vec<Value>, ValidationError> {
    aggregate_matrix(make_value_signer_matrix(config, data_packages), config)
}

fn aggregate_matrix(matrix: Matrix, config: &Config) -> Result<Vec<Value>, ValidationError> {
=======
pub(crate) fn aggregate_values(data_packages: Vec<DataPackage>, config: &Config) -> Vec<Value> {
    aggregate_matrix(make_value_signer_matrix(config, data_packages), config)
}

fn aggregate_matrix(matrix: Matrix, config: &Config) -> Vec<Value> {
>>>>>>> 47661498
    matrix
        .iter()
        .enumerate()
        .map(|(index, values)| {
            let median = config
                .validate_signer_count_threshold(index, values)?
                .iter()
                .map(|v| v.to_u256())
                .collect::<Vec<_>>()
                .median();

            Ok(Value::from_u256(median))
        })
        .collect()
}

fn make_value_signer_matrix(config: &Config, data_packages: Vec<DataPackage>) -> Matrix {
    let mut matrix = vec![vec![None; config.signers.len()]; config.feed_ids.len()];

    data_packages.iter().for_each(|data_package| {
        if let Some(signer_index) = config.signer_index(&data_package.signer_address) {
            data_package.data_points.iter().for_each(|data_point| {
                if let Some(feed_index) = config.feed_index(data_point.feed_id) {
                    matrix[feed_index][signer_index] = data_point.value.into()
                }
            })
        }
    });

    print_debug!("{:?}", matrix);

    matrix
}

#[cfg(feature = "helpers")]
#[cfg(test)]
mod aggregate_matrix_tests {
    use crate::{
        core::{aggregator::aggregate_matrix, config::Config, validator::ValidationError},
        helpers::iter_into::{IterInto, IterIntoOpt, OptIterIntoOpt},
    };

    #[cfg(target_arch = "wasm32")]
    use wasm_bindgen_test::wasm_bindgen_test as test;

    #[test]
    fn test_aggregate_matrix() {
        let matrix = vec![
            vec![11u8, 13].iter_into_opt(),
            vec![21u8, 23].iter_into_opt(),
        ];

        for signer_count_threshold in 0..Config::test().signers.len() + 1 {
            let mut config = Config::test();
            config.signer_count_threshold = signer_count_threshold as u8;

            let result = aggregate_matrix(matrix.clone(), &config);

            assert_eq!(result, Ok(vec![12u8, 22].iter_into()));
        }
    }

    #[test]
    fn test_aggregate_matrix_smaller_threshold_missing_one_value() {
        let mut config = Config::test();
        config.signer_count_threshold = 1;

        let matrix = vec![
            vec![11u8, 13].iter_into_opt(),
            vec![21u8.into(), None].opt_iter_into_opt(),
        ];

        let result = aggregate_matrix(matrix, &config);

        assert_eq!(result, Ok(vec![12u8, 21].iter_into()));
    }

    #[should_panic(expected = "Array is empty")]
    #[test]
    fn test_aggregate_matrix_smaller_threshold_missing_whole_feed() {
        let mut config = Config::test();
        config.signer_count_threshold = 0;

        let matrix = vec![vec![11u8, 13].iter_into_opt(), vec![None; 2]];

<<<<<<< HEAD
        let res = aggregate_matrix(matrix, &config);

        assert_eq!(res, Err(ValidationError::InsufficientSignerCount))
=======
        aggregate_matrix(matrix, &config);
>>>>>>> 47661498
    }

    #[test]
    fn test_aggregate_matrix_missing_one_value() {
        let matrix = vec![
            vec![21u8.into(), None].opt_iter_into_opt(),
            vec![11u8, 12].iter_into_opt(),
        ];

<<<<<<< HEAD
        let res = aggregate_matrix(matrix, &Config::test());

        assert_eq!(res, Err(ValidationError::InsufficientSignerCount))
=======
        aggregate_matrix(matrix, &Config::test());
>>>>>>> 47661498
    }

    #[test]
    fn test_aggregate_matrix_missing_whole_feed() {
        let matrix = vec![vec![11u8, 13].iter_into_opt(), vec![None; 2]];
        let res = aggregate_matrix(matrix, &Config::test());

<<<<<<< HEAD
        assert_eq!(res, Err(ValidationError::InsufficientSignerCount))
=======
        aggregate_matrix(matrix, &Config::test());
>>>>>>> 47661498
    }
}

#[cfg(feature = "helpers")]
#[cfg(test)]
mod make_value_signer_matrix {
    use crate::{
        core::{
            aggregator::{make_value_signer_matrix, Matrix},
            config::Config,
            test_helpers::{AVAX, BTC, ETH, TEST_SIGNER_ADDRESS_1, TEST_SIGNER_ADDRESS_2},
        },
        helpers::iter_into::IterInto,
        protocol::data_package::DataPackage,
        Value,
    };

    #[cfg(target_arch = "wasm32")]
    use wasm_bindgen_test::wasm_bindgen_test as test;

    #[test]
    fn test_make_value_signer_matrix_empty() {
        let config = Config::test();

        test_make_value_signer_matrix_of(
            vec![],
            vec![vec![None; config.signers.len()]; config.feed_ids.len()],
        );
    }

    #[test]
    fn test_make_value_signer_matrix_exact() {
        let data_packages = vec![
            DataPackage::test(ETH, 11, TEST_SIGNER_ADDRESS_1, None),
            DataPackage::test(ETH, 12, TEST_SIGNER_ADDRESS_2, None),
            DataPackage::test(BTC, 22, TEST_SIGNER_ADDRESS_2, None),
            DataPackage::test(BTC, 21, TEST_SIGNER_ADDRESS_1, None),
        ];

        test_make_value_signer_matrix_of(
            data_packages,
            vec![vec![11, 12].iter_into(), vec![21, 22].iter_into()],
        );
    }

    #[test]
    fn test_make_value_signer_matrix_greater() {
        let data_packages = vec![
            DataPackage::test(ETH, 11, TEST_SIGNER_ADDRESS_1, None),
            DataPackage::test(ETH, 12, TEST_SIGNER_ADDRESS_2, None),
            DataPackage::test(BTC, 22, TEST_SIGNER_ADDRESS_2, None),
            DataPackage::test(BTC, 21, TEST_SIGNER_ADDRESS_1, None),
            DataPackage::test(AVAX, 31, TEST_SIGNER_ADDRESS_1, None),
            DataPackage::test(AVAX, 32, TEST_SIGNER_ADDRESS_2, None),
        ];

        test_make_value_signer_matrix_of(
            data_packages,
            vec![vec![11, 12].iter_into(), vec![21, 22].iter_into()],
        );
    }

    #[test]
    fn test_make_value_signer_matrix_smaller() {
        let data_packages = vec![
            DataPackage::test(ETH, 11, TEST_SIGNER_ADDRESS_1, None),
            DataPackage::test(ETH, 12, TEST_SIGNER_ADDRESS_2, None),
        ];

        test_make_value_signer_matrix_of(
            data_packages,
            vec![vec![11, 12].iter_into(), vec![None; 2]],
        );
    }

    #[test]
    fn test_make_value_signer_matrix_diagonal() {
        let data_packages = vec![
            DataPackage::test(BTC, 22, TEST_SIGNER_ADDRESS_2, None),
            DataPackage::test(ETH, 11, TEST_SIGNER_ADDRESS_1, None),
        ];

        test_make_value_signer_matrix_of(
            data_packages,
            vec![vec![11.into(), None], vec![None, 22.into()]],
        );
    }

    #[test]
    fn test_make_value_signer_matrix_repetitions() {
        let data_packages = vec![
            DataPackage::test(BTC, 21, TEST_SIGNER_ADDRESS_1, None),
            DataPackage::test(BTC, 22, TEST_SIGNER_ADDRESS_2, None),
            DataPackage::test(BTC, 202, TEST_SIGNER_ADDRESS_2, None),
            DataPackage::test(ETH, 11, TEST_SIGNER_ADDRESS_1, None),
            DataPackage::test(ETH, 101, TEST_SIGNER_ADDRESS_1, None),
            DataPackage::test(ETH, 12, TEST_SIGNER_ADDRESS_2, None),
        ];

        test_make_value_signer_matrix_of(
            data_packages,
            vec![vec![101, 12].iter_into(), vec![21, 202].iter_into()],
        );
    }

    #[test]
    fn test_make_value_signer_matrix_all_wrong() {
        let config = Config::test();

        let data_packages = vec![
            DataPackage::test(AVAX, 32, TEST_SIGNER_ADDRESS_2, None),
            DataPackage::test(AVAX, 31, TEST_SIGNER_ADDRESS_1, None),
        ];

        test_make_value_signer_matrix_of(
            data_packages,
            vec![vec![None; config.signers.len()]; config.feed_ids.len()],
        );
    }

    #[test]
    fn test_make_value_signer_matrix_mix() {
        let data_packages = vec![
            DataPackage::test(ETH, 11, TEST_SIGNER_ADDRESS_1, None),
            DataPackage::test(ETH, 12, TEST_SIGNER_ADDRESS_2, None),
            DataPackage::test(AVAX, 32, TEST_SIGNER_ADDRESS_2, None),
            DataPackage::test(AVAX, 31, TEST_SIGNER_ADDRESS_1, None),
        ];

        test_make_value_signer_matrix_of(
            data_packages,
            vec![vec![11, 12].iter_into(), vec![None; 2]],
        );
    }

    fn test_make_value_signer_matrix_of(
        data_packages: Vec<DataPackage>,
        expected_values: Vec<Vec<Option<u128>>>,
    ) {
        let config = &Config::test();
        let result = make_value_signer_matrix(config, data_packages);

        let expected_matrix: Matrix = expected_values
            .iter()
            .map(|row| {
                (row.iter()
                    .map(|&value| value.map(Value::from))
                    .collect::<Vec<_>>())
                .iter_into() as Vec<Option<Value>>
            })
            .collect();

        assert_eq!(result, expected_matrix)
    }
}<|MERGE_RESOLUTION|>--- conflicted
+++ resolved
@@ -37,22 +37,14 @@
 ///
 /// This function is internal to the crate (`pub(crate)`) and not exposed as part of the public API. It is
 /// designed to be used by other components within the same crate that require value aggregation functionality.
-<<<<<<< HEAD
 pub(crate) fn aggregate_values(
+    data_packages: Vec<DataPackage>,
     config: &Config,
-    data_packages: Vec<DataPackage>,
 ) -> Result<Vec<Value>, ValidationError> {
     aggregate_matrix(make_value_signer_matrix(config, data_packages), config)
 }
 
 fn aggregate_matrix(matrix: Matrix, config: &Config) -> Result<Vec<Value>, ValidationError> {
-=======
-pub(crate) fn aggregate_values(data_packages: Vec<DataPackage>, config: &Config) -> Vec<Value> {
-    aggregate_matrix(make_value_signer_matrix(config, data_packages), config)
-}
-
-fn aggregate_matrix(matrix: Matrix, config: &Config) -> Vec<Value> {
->>>>>>> 47661498
     matrix
         .iter()
         .enumerate()
@@ -138,13 +130,9 @@
 
         let matrix = vec![vec![11u8, 13].iter_into_opt(), vec![None; 2]];
 
-<<<<<<< HEAD
         let res = aggregate_matrix(matrix, &config);
 
         assert_eq!(res, Err(ValidationError::InsufficientSignerCount))
-=======
-        aggregate_matrix(matrix, &config);
->>>>>>> 47661498
     }
 
     #[test]
@@ -154,13 +142,9 @@
             vec![11u8, 12].iter_into_opt(),
         ];
 
-<<<<<<< HEAD
         let res = aggregate_matrix(matrix, &Config::test());
 
         assert_eq!(res, Err(ValidationError::InsufficientSignerCount))
-=======
-        aggregate_matrix(matrix, &Config::test());
->>>>>>> 47661498
     }
 
     #[test]
@@ -168,11 +152,7 @@
         let matrix = vec![vec![11u8, 13].iter_into_opt(), vec![None; 2]];
         let res = aggregate_matrix(matrix, &Config::test());
 
-<<<<<<< HEAD
         assert_eq!(res, Err(ValidationError::InsufficientSignerCount))
-=======
-        aggregate_matrix(matrix, &Config::test());
->>>>>>> 47661498
     }
 }
 
